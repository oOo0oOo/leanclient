from collections import defaultdict
from typing import Any

from leanclient.info_tree import parse_info_tree
from leanclient.single_file_client import SingleFileClient

from .base_client import BaseLeanLSPClient
from .file_manager import LSPFileManager
from .utils import (
    SYMBOL_KIND_MAP,
    DocumentContentChange,
    experimental,
    extract_widgets_from_interactive_diag,
    get_diagnostics_in_range,
)


class LeanLSPClient(LSPFileManager, BaseLeanLSPClient):
    """LeanLSPClient is a thin wrapper around the Lean language server.

    It allows interaction with a subprocess running `lake serve` via the `Language Server Protocol (LSP) <https://microsoft.github.io/language-server-protocol/specifications/lsp/3.17/specification/>`_.
    This wrapper is blocking, it waits until the language server responds.

    NOTE:
        Your **project_path** is the root folder of a Lean project where `lakefile.toml` is located.
        This is where `lake build` and `lake serve` are run.

        All file paths are **relative** to the project_path.

        E.g. ".lake/packages/mathlib/Mathlib/Init.lean" can be a valid path.

        To control logging output, configure the 'leanclient' logger:

        .. code-block:: python

            import logging
            logging.getLogger('leanclient').setLevel(logging.WARNING)  # Show warnings and errors
            logging.getLogger('leanclient').setLevel(logging.DEBUG)    # Show all messages

    Args:
        project_path (str): Path to the root folder of a Lean project.
        max_opened_files (int): Maximum number of files to keep open at once. Defaults to 4.
        initial_build (bool): Whether to run `lake build` on initialization. Defaults to False. The Lean LSP server does not require a build to function - it will build dependencies on-demand when files are opened.
        prevent_cache_get (bool): Prevent automatic `lake exe cache get` for mathlib projects. Defaults to False. Useful for tests to avoid repeated cache downloads.
    """

    def __init__(
        self,
        project_path: str,
        max_opened_files: int = 4,
        initial_build: bool = False,
        prevent_cache_get: bool = False,
    ):
        BaseLeanLSPClient.__init__(self, project_path, initial_build, prevent_cache_get)
        LSPFileManager.__init__(self, max_opened_files)

    def create_file_client(self, file_path: str) -> SingleFileClient:
        """Create a SingleFileClient for a file.

        Args:
            file_path (str): Relative file path.

        Returns:
            SingleFileClient: A client for interacting with a single file.
        """
        return SingleFileClient(self, file_path)

    def get_completions(self, path: str, line: int, character: int) -> list:
        """Get completion items at a file position.

        The :guilabel:`textDocument/completion` method in LSP provides context-aware code completion suggestions at a specified cursor position.
        It returns a list of possible completions for partially typed code, suggesting continuations.

        Note:
            The _uri field is added by leanclient to enable later resolution. It is not part of the LSP response.

        More information:

        - LSP Docs: `Completion Request <https://microsoft.github.io/language-server-protocol/specifications/lsp/3.17/specification/#textDocument_completion>`_
        - Lean Source: `FileWorker.lean <https://github.com/leanprover/lean4/blob/master/src/Lean/Server/FileWorker.lean#L616>`_

        Example response:

        .. code-block:: python

            [
                {'_uri': 'LeanTestProject/Basic.lean',
                'data': ['LeanTestProject.Basic', 9, 15, 0, 'cNat.dvd_add_left'],
                'kind': 23,
                'label': 'dvd_add_left'},
                # ...
            ]

        Args:
            path (str): Relative file path.
            line (int): Line number.
            character (int): Character number.

        Returns:
            list: Completion items.
        """
        resp = self._send_request(
            path,
            "textDocument/completion",
            {
                "position": {"line": line, "character": character},
                "context": {"triggerKind": 1},
            },
        )
        items = resp["items"]  # NOTE: We discard `isIncomplete` for now
        # We add the original file URI so we can resolve later
        for item in items:
            item["_uri"] = path
        return items

    def get_completion_item_resolve(self, item: dict) -> str:
        """Resolve a completion item.

        The :guilabel:`completionItem/resolve` method in LSP is used to resolve additional information for a completion item.

        More information:

        - LSP Docs: `Completion Item Resolve Request <https://microsoft.github.io/language-server-protocol/specifications/lsp/3.17/specification/#completionItem_resolve>`_
        - Lean Source: `ImportCompletion.lean <https://github.com/leanprover/lean4/blob/master/src/Lean/Server/Completion/ImportCompletion.lean#L130>`_

        Example response:

        .. code-block:: python

            # Input item
            {"label": "add_lt_of_lt_sub'", ...}

            # Detail is:
            "b < c - a → a + b < c"

        Args:
            item (dict): Completion item.

        Returns:
            str: Additional detail about the completion item.

        """
        return self._send_request(item["_uri"], "completionItem/resolve", item)[
            "detail"
        ]

    def get_hover(self, path: str, line: int, character: int) -> dict | None:
        """Get hover information at a cursor position.

        The :guilabel:`textDocument/hover` method in LSP retrieves hover information,
        providing details such as type information, documentation, or other relevant data about the symbol under the cursor.

        More information:

        - LSP Docs: `Hover Request <https://microsoft.github.io/language-server-protocol/specifications/lsp/3.17/specification/#textDocument_hover>`_
        - Lean Source: `RequestHandling.lean\u200b\u200c <https://github.com/leanprover/lean4/blob/master/src/Lean/Server/FileWorker/RequestHandling.lean#L77₀>`_

        Example response:

        .. code-block:: python

            {
                "range": {
                    "start": {"line": 4, "character": 2},
                    "end": {"line": 4, "character": 8}
                },
                "contents": {
                    "value": "The left hand side of an induction arm, `| foo a b c` or `| @foo a b c`\\nwhere `foo` is a constructor of the inductive type and `a b c` are the arguments\\nto the constructor.\\n",
                    "kind": "markdown"
                }
            }

        Args:
            path (str): Relative file path.
            line (int): Line number.
            character (int): Character number.

        Returns:
            dict: Hover information or None if no hover information is available.
        """
        return self._send_request(
            path,
            "textDocument/hover",
            {"position": {"line": line, "character": character}},
        )

    def get_declarations(self, path: str, line: int, character: int) -> list:
        """Get locations of declarations at a file position.

        The :guilabel:`textDocument/declaration` method in LSP retrieves the declaration location of a symbol at a specified cursor position.

        More information:

        - LSP Docs: `Goto Declaration Request <https://microsoft.github.io/language-server-protocol/specifications/lsp/3.17/specification/#textDocument_declaration>`_
        - Lean Source: `Watchdog.lean\u200b\u200b\u200b <https://github.com/leanprover/lean4/blob/master/src/Lean/Server/Watchdog.lean#L911>`_

        Example response:

        .. code-block:: python

             [{
                'originSelectionRange': {
                    'end': {'character': 7, 'line': 6},
                    'start': {'character': 4, 'line': 6}
                },
                'targetRange': {
                    'end': {'character': 21, 'line': 370},
                    'start': {'character': 0, 'line': 365}
                },
                'targetSelectionRange': {
                    'end': {'character': 6, 'line': 370},
                    'start': {'character': 0, 'line': 370}
                },
                'targetUri': 'file://...'
            }]

        Args:
            path (str): Relative file path.
            line (int): Line number.
            character (int): Character number.

        Returns:
            list: Locations.
        """
        return self._send_request(
            path,
            "textDocument/declaration",
            {"position": {"line": line, "character": character}},
        )

    def get_definitions(self, path: str, line: int, character: int) -> list:
        """Get location of symbol definition at a file position.

        The :guilabel:`textDocument/definition` method in LSP retrieves the definition location of a symbol at a specified cursor position.
        Find implementations or definitions of variables, functions, or types within the codebase.

        More information:

        - LSP Docs: `Goto Definition Request <https://microsoft.github.io/language-server-protocol/specifications/lsp/3.17/specification/#textDocument_definition>`_
        - Lean Source: `Watchdog.lean\u200b\u200b\u200b\u200b <https://github.com/leanprover/lean4/blob/master/src/Lean/Server/Watchdog.lean#L911>`_

        Example response:

        .. code-block:: python

             [{
                'originSelectionRange': {
                    'end': {'character': 7, 'line': 6},
                    'start': {'character': 4, 'line': 6}
                },
                'targetRange': {
                    'end': {'character': 21, 'line': 370},
                    'start': {'character': 0, 'line': 365}
                },
                'targetSelectionRange': {
                    'end': {'character': 6, 'line': 370},
                    'start': {'character': 0, 'line': 370}
                },
                'targetUri': 'file://...'
            }]

        Args:
            path (str): Relative file path.
            line (int): Line number.
            character (int): Character number.

        Returns:
            list: Locations.
        """
        return self._send_request(
            path,
            "textDocument/definition",
            {"position": {"line": line, "character": character}},
        )

    def get_references(
        self,
        path: str,
        line: int,
        character: int,
        include_declaration: bool = False,
        max_retries: int = 3,
        retry_delay: float = 0.001,
    ) -> list:
        """Get locations of references to a symbol at a file position.

        In LSP, the :guilabel:`textDocument/references` method provides the locations of all references to a symbol at a given cursor position.

        More information:

        - LSP Docs: `Find References Request <https://microsoft.github.io/language-server-protocol/specifications/lsp/3.17/specification/#textDocument_references>`_
        - Lean Source: `Watchdog.lean\u200b <https://github.com/leanprover/lean4/blob/master/src/Lean/Server/Watchdog.lean#L528>`_

        Example response:

        .. code-block:: python

            [
                {
                    'range': {
                        'end': {'character': 14, 'line': 7},
                        'start': {'character': 12, 'line': 7}
                    },
                    'uri': 'file://...'
                },
                # ...
            ]

        Args:
            path (str): Relative file path.
            line (int): Line number.
            character (int): Character number.
            include_declaration (bool): Whether to include the declaration itself in the results. Defaults to False.
            max_retries (int): Number of times to retry if no new results were found. Defaults to 3.
            retry_delay (float): Time to wait between retries. Defaults to 0.001.

        Returns:
            list: Locations.
        """
        return self._send_request_retry(
            path,
            "textDocument/references",
            {
                "position": {"line": line, "character": character},
                "context": {"includeDeclaration": include_declaration},
            },
            max_retries,
            retry_delay,
        )

    def get_type_definitions(self, path: str, line: int, character: int) -> list:
        """Get locations of type definition of a symbol at a file position.

        The :guilabel:`textDocument/typeDefinition` method in LSP returns the location of a symbol's type definition based on the cursor's position.

        More information:

        - LSP Docs: `Goto Type Definition Request <https://microsoft.github.io/language-server-protocol/specifications/lsp/3.17/specification/#textDocument_typeDefinition>`_
        - Lean Source: `RequestHandling.lean <https://github.com/leanprover/lean4/blob/master/src/Lean/Server/FileWorker/RequestHandling.lean#L245>`_

        Example response:

        .. code-block:: python

             [{
                'originSelectionRange': {
                    'end': {'character': 7, 'line': 6},
                    'start': {'character': 4, 'line': 6}
                },
                'targetRange': {
                    'end': {'character': 21, 'line': 370},
                    'start': {'character': 0, 'line': 365}
                },
                'targetSelectionRange': {
                    'end': {'character': 6, 'line': 370},
                    'start': {'character': 0, 'line': 370}
                },
                'targetUri': 'file://...'
            }]

        Args:
            path (str): Relative file path.
            line (int): Line number.
            character (int): Character number.

        Returns:
            list: Locations.
        """
        return self._send_request(
            path,
            "textDocument/typeDefinition",
            {"position": {"line": line, "character": character}},
        )

    def get_document_highlights(self, path: str, line: int, character: int) -> list:
        """Get highlight ranges for a symbol at a file position.

        The :guilabel:`textDocument/documentHighlight` method in LSP returns the highlighted range at a specified cursor position.

        More information:

        - LSP Docs: `Document Highlight Request <https://microsoft.github.io/language-server-protocol/specifications/lsp/3.17/specification/#textDocument_documentHighlight>`_
        - Lean Source: `RequestHandling.lean\u200b <https://github.com/leanprover/lean4/blob/master/src/Lean/Server/FileWorker/RequestHandling.lean#L324>`_

        Example response:

        .. code-block:: python

                [{
                    'range': {
                        'start': {'line': 5, 'character': 10},
                        'end': {'line': 5, 'character': 15}
                    },
                    'kind': 1
                }]

        Args:
            path (str): Relative file path.
            line (int): Line number.
            character (int): Character number.

        Returns:
            list: Document highlights.
        """

        return self._send_request(
            path,
            "textDocument/documentHighlight",
            {"position": {"line": line, "character": character}},
        )

    def get_document_symbols(self, path: str) -> list:
        """Get all document symbols in a document.

        The :guilabel:`textDocument/documentSymbol` method in LSP retrieves all symbols within a document, providing their names, kinds, and locations.

        More information:

        - LSP Docs: `Document Symbol Request <https://microsoft.github.io/language-server-protocol/specifications/lsp/3.17/specification/#textDocument_documentSymbol>`_
        - Lean Source: `RequestHandling.lean\u200c <https://github.com/leanprover/lean4/blob/master/src/Lean/Server/FileWorker/RequestHandling.lean#L387>`_
        - Symbol kinds are defined in `LanguageFeatures.lean\u200c <https://github.com/leanprover/lean4/blob/master/src/Lean/Data/Lsp/LanguageFeatures.lean#L143>`_

        Example response:

        .. code-block:: python

            [
                {
                    'kind': 'method',
                    'name': 'add_zero_custom',
                    'range': {
                        'end': {'character': 25, 'line': 9},
                        'start': {'character': 0, 'line': 1}
                    },
                    'selectionRange': {
                        'end': {'character': 23, 'line': 1},
                        'start': {'character': 8, 'line': 1}}
                },
                # ...
            ]

        Args:
            path (str): Relative file path.

        Returns:
            list: Document symbols.
        """
        with self._opened_files_lock:
            if path not in self.opened_files:
                needs_open = True
            else:
                needs_open = False

        if needs_open:
            self.open_file(path)

        # Wait for file to be processed if needed
        with self._opened_files_lock:
            state = self.opened_files[path]
            uri = state.uri
            version = state.version
            need_wait = not state.complete

        if need_wait:
            self._wait_for_diagnostics([uri], inactivity_timeout=5.0)
            with self._opened_files_lock:
                version = self.opened_files[path].version

        # Send request
        params = {"textDocument": {"uri": uri, "version": version}}
        response = self._send_request_sync("textDocument/documentSymbol", params)

        for symbol in response:
            if isinstance(symbol["kind"], int):
                symbol["kind"] = SYMBOL_KIND_MAP.get(symbol["kind"], "unknown")
        return response

    def get_semantic_tokens(self, path: str) -> list:
        """Get semantic tokens for the entire document.

        The :guilabel:`textDocument/semanticTokens/full` method in LSP returns semantic tokens for the entire document.

        Tokens are formated as: [line, char, length, token_type]

        See :meth:`get_semantic_tokens_range` for limiting to parts of a document.

        More information:

        - LSP Docs: `Semantic Tokens Full Request <https://microsoft.github.io/language-server-protocol/specifications/lsp/3.17/specification/#semanticTokens_fullRequest>`_
        - Lean Source: `RequestHandling.lean\u200d <https://github.com/leanprover/lean4/blob/master/src/Lean/Server/FileWorker/RequestHandling.lean#L573>`_

        Example response:

        .. code-block:: python

            [
                [1, 0, 7, "keyword"],
                [1, 25, 1, "variable"],
                [1, 36, 1, "variable"],
                # ...
            ]

        Args:
            path (str): Relative file path.

        Returns:
            list: Semantic tokens.
        """
        res = self._send_request(path, "textDocument/semanticTokens/full", {})
        return self.token_processor(res["data"])

    def get_semantic_tokens_range(
        self,
        path: str,
        start_line: int,
        start_character: int,
        end_line: int,
        end_character: int,
    ) -> list:
        """Get semantic tokens for a range in a document.

        See :meth:`get_semantic_tokens_full` for more information.

        Args:
            path (str): Relative file path.
            start_line (int): Start line.
            start_character (int): Start character.
            end_line (int): End line.
            end_character (int): End character.

        Returns:
            list: Semantic tokens.
        """
        res = self._send_request(
            path,
            "textDocument/semanticTokens/range",
            {
                "range": {
                    "start": {"line": start_line, "character": start_character},
                    "end": {"line": end_line, "character": end_character},
                }
            },
        )
        return self.token_processor(res["data"])

    def get_folding_ranges(self, path: str) -> list:
        """Get folding ranges in a document.

        The :guilabel:`textDocument/foldingRange` method in LSP returns folding ranges in a document.

        More information:

        - LSP Docs: `Folding Range Request <https://microsoft.github.io/language-server-protocol/specifications/lsp/3.17/specification/#textDocument_foldingRange>`_
        - Lean Source: `RequestHandling.lean\u200f <https://github.com/leanprover/lean4/blob/master/src/Lean/Server/FileWorker/RequestHandling.lean#L615>`_

        Example response:

        .. code-block:: python

            [
                {
                    'startLine': 0,
                    'endLine': 1,
                    'kind': 'region'
                },
                # ...
            ]

        Args:
            path (str): Relative file path.

        Returns:
            list: Folding ranges.
        """
        with self._opened_files_lock:
            if path not in self.opened_files:
                needs_open = True
            else:
                needs_open = False

        if needs_open:
            self.open_file(path)

        # Wait for file to be processed if needed
        with self._opened_files_lock:
            state = self.opened_files[path]
            uri = state.uri
            version = state.version
            need_wait = not state.complete

        if need_wait:
            self._wait_for_diagnostics([uri], inactivity_timeout=5.0)
            with self._opened_files_lock:
                version = self.opened_files[path].version

        # Send request
        params = {"textDocument": {"uri": uri, "version": version}}
        return self._send_request_sync("textDocument/foldingRange", params)

    @experimental
    def get_call_hierarchy_items(self, path: str, line: int, character: int) -> list:
        """Get call hierarchy items at a file position.

        The :guilabel:`textDocument/prepareCallHierarchy` method in LSP retrieves call hierarchy items at a specified cursor position.
        Use a call hierarchy item to get the incoming and outgoing calls: :meth:`get_call_hierarchy_incoming` and :meth:`get_call_hierarchy_outgoing`.

        More Information:

        - LSP Docs: `Prepare Call Hierarchy Request <https://microsoft.github.io/language-server-protocol/specifications/lsp/3.17/specification/#textDocument_prepareCallHierarchy>`_
        - Lean Source: `Watchdog.lean\u200d <https://github.com/leanprover/lean4/blob/master/src/Lean/Server/Watchdog.lean#L611>`_

        Example response:

        .. code-block:: python

            [
                {
                    'data': {'module': 'LeanTestProject.Basic', 'name': 'add_zero_custom'},
                    'kind': 14,
                    'name': 'add_zero_custom',
                    'range': {'end': {'character': 23, 'line': 1},
                                'start': {'character': 8, 'line': 1}},
                    'selectionRange': {'end': {'character': 23, 'line': 1},
                                        'start': {'character': 8, 'line': 1}},
                    'uri': 'file://...'
                }
            ]

        Args:
            path (str): Relative file path.
            line (int): Line number.
            character (int): Character number.

        Returns:
            list: Call hierarchy items.
        """
        # Ensure diagnostics are up-to-date so the server has processed the file.
        self.get_diagnostics(path)

        return self._send_request(
            path,
            "textDocument/prepareCallHierarchy",
            {"position": {"line": line, "character": character}},
        )

    @experimental
    def get_call_hierarchy_incoming(self, item: dict) -> list:
        """Get call hierarchy items that call a symbol.

        The :guilabel:`callHierarchy/incomingCalls` method in LSP retrieves incoming call hierarchy items for a specified item.
        Use :meth:`get_call_hierarchy_items` first to get an item.

        More Information:

        - LSP Docs: `Incoming Calls Request <https://microsoft.github.io/language-server-protocol/specifications/lsp/3.17/specification/#callHierarchy_incomingCalls>`_
        - Lean Source: `Watchdog.lean\u200e <https://github.com/leanprover/lean4/blob/master/src/Lean/Server/Watchdog.lean#L624>`_

        Example response:

        .. code-block:: python

            [
                {
                    'from': {
                        'data': {'module': 'Mathlib.Data.Finset.Card', 'name': 'Finset.exists_eq_insert_iff'},
                        'kind': 14,
                        'name': 'Finset.exists_eq_insert_iff',
                        'range': {'end': {'character': 39, 'line': 630},
                                    'start': {'character': 0, 'line': 618}},
                        'selectionRange': {'end': {'character': 28, 'line': 618},
                                            'start': {'character': 8, 'line': 618}},
                        'uri': 'file://...'
                    },
                    'fromRanges': [{'end': {'character': 36, 'line': 630},
                                    'start': {'character': 10, 'line': 630}}]
                },
                # ...
            ]

        Args:
            item (dict): The call hierarchy item.

        Returns:
            list: Incoming call hierarchy items.
        """
        return self._send_request(
            self._uri_to_local(item["uri"]),
            "callHierarchy/incomingCalls",
            {"item": item},
        )

    @experimental
    def get_call_hierarchy_outgoing(self, item: dict) -> list:
        """Get outgoing call hierarchy items for a given item.

        The :guilabel:`callHierarchy/outgoingCalls` method in LSP retrieves outgoing call hierarchy items for a specified item.
        Use :meth:`get_call_hierarchy_items` first to get an item.

        More Information:

        - LSP Docs: `Outgoing Calls Request <https://microsoft.github.io/language-server-protocol/specifications/lsp/3.17/specification/#callHierarchy_outgoingCalls>`_
        - Lean Source: `Watchdog.lean\u200f <https://github.com/leanprover/lean4/blob/master/src/Lean/Server/Watchdog.lean#L676>`_

        Example response:

        .. code-block:: python

            [
                {
                    'fromRanges': [{'end': {'character': 52, 'line': 184},
                                    'start': {'character': 48, 'line': 184}},
                                    {'end': {'character': 66, 'line': 184},
                                    'start': {'character': 62, 'line': 184}}],
                    'to': {'data': {'module': 'Mathlib.Data.Finset.Insert', 'name': 'Finset.cons'},
                            'kind': 14,
                            'name': 'Finset.cons',
                            'range': {'end': {'character': 8, 'line': 234},
                                    'start': {'character': 4, 'line': 234}},
                            'selectionRange': {'end': {'character': 8, 'line': 234},
                                            'start': {'character': 4, 'line': 234}},
                            'uri': 'file://...'}
                }
            ]

        Args:
            item (dict): The call hierarchy item.

        Returns:
            list: Outgoing call hierarchy items.
        """
        return self._send_request(
            self._uri_to_local(item["uri"]),
            "callHierarchy/outgoingCalls",
            {"item": item},
        )

    def get_goal(self, path: str, line: int, character: int) -> dict | None:
        """Get proof goal at a file position.

        :guilabel:`$/lean/plainGoal` is a custom lsp request that returns the proof goal at a specified cursor position.

        In the VSCode `Lean Infoview`, this is shown as `Tactic state`.

        Use :meth:`get_term_goal` to get term goal.

        More information:

        - Lean Source: `RequestHandling.lean\u200a\u200f <https://github.com/leanprover/lean4/blob/master/src/Lean/Server/FileWorker/RequestHandling.lean#L285>`_

        Note:

            - Returns ``{'goals': [], 'rendered': 'no goals'}`` if there are no goals left 🎉.
            - Returns ``None`` if there are no goals at the position.

        Example response:

        .. code-block:: python

            {
                "goals": [
                    "case succ\\nn' : Nat\\nih : n' + 0 = n'\\n⊢ (n' + 0).succ + 0 = (n' + 0).succ"
                ],
                "rendered": "```lean\\ncase succ\\nn' : Nat\\nih : n' + 0 = n'\\n⊢ (n' + 0).succ + 0 = (n' + 0).succ\\n```"
            }

        Args:
            path (str): Relative file path.
            line (int): Line number.
            character (int): Character number.

        Returns:
            dict | None: Proof goals at the position.
        """
        return self._send_request(
            path,
            "$/lean/plainGoal",
            {"position": {"line": line, "character": character}},
        )

    def get_term_goal(self, path: str, line: int, character: int) -> dict | None:
        """Get term goal at a file position.

        :guilabel:`$/lean/plainTermGoal` is a custom lsp request that returns the term goal at a specified cursor position.

        In the VSCode `Lean Infoview`, this is shown as `Expected type`.

        Use :meth:`get_goal` for the full proof goal.

        More information:

        - Lean Source: `RequestHandling.lean\u200a\u200b <https://github.com/leanprover/lean4/blob/master/src/Lean/Server/FileWorker/RequestHandling.lean#L316>`_

        Note:

            Returns ``None`` if there are is no term goal at the position.

        Example response:

        .. code-block:: python

            {
                'range': {
                    'start': {'line': 9, 'character': 8},
                    'end': {'line': 9, 'character': 20}
                },
                'goal': "n' : Nat\\nih : n' + 0 = n'\\n⊢ ∀ (n m : Nat), n + m.succ = (n + m).succ"
            }

        Args:
            path (str): Relative file path.
            line (int): Line number.
            character (int): Character number.

        Returns:
            dict | None: Term goal at the position.
        """
        return self._send_request(
            path,
            "$/lean/plainTermGoal",
            {"position": {"line": line, "character": character}},
        )

    def get_code_actions(
        self,
        path: str,
        start_line: int,
        start_character: int,
        end_line: int,
        end_character: int,
        max_retries: int = 3,
        retry_delay: float = 0.001,
    ) -> list:
        """Get code actions for a text range.

        The :guilabel:`textDocument/codeAction` method in LSP returns a list of commands that can be executed to fix or improve the code.

        You can resolve the returned code actions using :meth:`get_code_action_resolve`.
        Finally you can apply the resolved code action using :meth:`apply_code_action_resolve`.

        More information:

        - LSP Docs: `Code Action Request <https://microsoft.github.io/language-server-protocol/specifications/lsp/3.17/specification/#textDocument_codeAction>`_
        - Lean Source: `Basic.lean <https://github.com/leanprover/lean4/blob/master/src/Lean/Server/CodeActions/Basic.lean#L116>`_

        Example response:

        .. code-block:: python

            [
                {
                    'title': 'Update #guard_msgs with tactic output',
                    'kind': 'quickfix',
                    'isPreferred': True,
                    'data': {
                        'providerResultIndex': 0,
                        'providerName': 'Lean.CodeAction.cmdCodeActionProvider',
                        'params': {
                            'textDocument': {
                                'uri': 'file:///home/ooo/Code/leanclient/.test_env/LeanTestProject/Basic.lean'
                            },
                            'range': {
                                'start': {'line': 12, 'character': 8},
                                'end': {'line': 12, 'character': 18}
                            },
                            'context': {
                                'triggerKind': 1,
                                'diagnostics': [
                                    {
                                        'source': 'Lean 4',
                                        'severity': 3,
                                        'range': {
                                            'start': {'line': 12, 'character': 37},
                                            'end': {'line': 12, 'character': 42}
                                        },
                                        'message': '1',
                                        'fullRange': {
                                            'start': {'line': 12, 'character': 37},
                                            'end': {'line': 12, 'character': 42}
                                        }
                                    },
                                    {
                                        'source': 'Lean 4',
                                        'severity': 1,
                                        'range': {
                                            'start': {'line': 12, 'character': 15},
                                            'end': {'line': 12, 'character': 26}
                                        },
                                        'message': '❌️ Docstring on `#guard_msgs` does not match generated message:\\n\\ninfo: 1',
                                        'fullRange': {
                                            'start': {'line': 12, 'character': 15},
                                            'end': {'line': 12, 'character': 26}
                                        }
                                    }
                                ]
                            }
                        }
                    }
                }
            ]

        Args:
            path (str): Relative file path.
            start_line (int): Start line.
            start_character (int): Start character.
            end_line (int): End line.
            end_character (int): End character.
            max_retries (int): Number of times to retry if no new results were found. Defaults to 3.
            retry_delay (float): Time to wait between retries. Defaults to 0.001.

        Returns:
            list: Code actions.
        """
        return self._send_request_retry(
            path,
            "textDocument/codeAction",
            {
                "range": {
                    "start": {"line": start_line, "character": start_character},
                    "end": {"line": end_line, "character": end_character},
                },
                "context": {
                    "diagnostics": get_diagnostics_in_range(
                        self.get_diagnostics(path), start_line, end_line
                    ),
                    "triggerKind": 1,  # Doesn't come up in lean4 repo. 1 = Invoked: Completion was triggered by typing an identifier (24x7 code complete), manual invocation (e.g Ctrl+Space) or via API.
                },
            },
            max_retries,
            retry_delay,
        )

    def get_code_action_resolve(self, code_action: dict) -> dict:
        """Resolve a code action.

        Calls the :guilabel:`codeAction/resolve` method.

        Use :meth:`get_code_actions` to get the code actions in a file first. Select one and get the resolved code action.
        Then apply the resolved code action using :meth:`apply_code_action_resolve`.

        More information:

        - LSP Docs: `Code Action Resolve Request <https://microsoft.github.io/language-server-protocol/specifications/lsp/3.17/specification/#codeAction_resolve>`_
        - Lean Source: `Basic.lean\u200b <https://github.com/leanprover/lean4/blob/master/src/Lean/Server/CodeActions/Basic.lean#L145>`_

        Example response:

        .. code-block:: python

            {
                'title': 'Update #guard_msgs with tactic output',
                'kind': 'quickfix',
                'isPreferred': True,
                'edit': {
                    'documentChanges': [
                        {
                            'textDocument': {
                                'version': 0,
                                'uri': 'file:///home/ooo/Code/leanclient/.test_env/LeanTestProject/Basic.lean'
                            },
                            'edits': [
                                {
                                    'range': {
                                        'start': {'line': 12, 'character': 0},
                                        'end': {'line': 12, 'character': 15}
                                    },
                                    'newText': '/-- info: 1 -/\\n'
                                }
                            ]
                        }
                    ]
                }
            }


        Args:
            code_action (dict): Code action as returned by :meth:`get_code_actions` (only one).

        Returns:
            dict: Resolved code action.
        """
        try:
            uri = list(code_action["edit"]["changes"].keys())[0]
            with self._opened_files_lock:
                if uri not in self.opened_files:
                    self.open_file(uri)
        except Exception:
            pass

        try:
            result = self._send_request_sync("codeAction/resolve", code_action)
            return result
        except Exception as e:
            # Return error in the old format for backward compatibility
            if "LSP Error:" in str(e):
                error_msg = str(e).replace("LSP Error: ", "")
                import ast

                try:
                    error_dict = ast.literal_eval(error_msg)
                    return {"error": error_dict}
                except Exception:
                    return {"error": {"message": str(e)}}
            raise

    def apply_code_action_resolve(self, code_action_resolved: dict) -> None:
        """Apply all edits of a resolved code action.

        Helper to apply the edits required to resolve a code action.
        Converts the edits to :class:`DocumentContentChange` and calls :meth:`update_file`

        First get the code action using :meth:`get_code_actions`, then resolve it using :meth:`get_code_action_resolve`.
        Finally apply the resolved code action using this method.

        Note:
            Does not update the file system, only the in-memory representation of the file in the LSP.
            Use :meth:`get_file_content` to get the updated file content.

        Args:
            code_action_resolved (dict): Resolved code action as returned by :meth:`get_code_action_resolve`.
        """
        changes_per_uri = defaultdict(list)
        for document_change in code_action_resolved["edit"]["documentChanges"]:
            uri = document_change["textDocument"]["uri"]
            for edit in document_change["edits"]:
                changes_per_uri[uri].append(
                    DocumentContentChange(
                        text=edit["newText"],
                        start=[
                            edit["range"]["start"]["line"],
                            edit["range"]["start"]["character"],
                        ],
                        end=[
                            edit["range"]["end"]["line"],
                            edit["range"]["end"]["character"],
                        ],
                    )
                )

        for uri, changes in changes_per_uri.items():
            self.update_file(self._uri_to_local(uri), changes)

    def get_info_trees(self, path: str, parse: bool = False) -> list:
        """Get info trees for a all "method" symbols (e.g. theorems) in a file.

        Inserts ``#info_trees in`` for each method symbol and analyzes resulting diagnostic messages.

        Note:
            This method currently only returns info trees for symbols of kind "method" (e.g. "theorem").
            Further, this method ignores invalid symbols, e.g. if a theorem contains a syntax error.

        More information:
            - `Commit <https://github.com/leanprover/lean4/commit/de99c8015a547bcd8baa91852970a2e15cda2abf>`_

        Check :func:`leanclient.info_tree.parse_info_tree` for more information on the parsed info tree format.

        Example response:

        .. code-block:: python

           [
               '''• command @ ⟨18, 0⟩-⟨18, 52⟩ @ Lean.Elab.Command.elabDeclaration
              • Nat : Type @ ⟨18, 24⟩-⟨18, 27⟩ @ Lean.Elab.Term.elabIdent
                • [.] Nat : some Sort.{?_uniq.127} @ ⟨18, 24⟩-⟨18, 27⟩
                • Nat : Type @ ⟨18, 24⟩-⟨18, 27⟩
              • n (isBinder := true) : Nat @ ⟨18, 20⟩-⟨18, 21⟩
              • n + 0 = n : Prop @ ⟨18, 31⟩-⟨18, 40⟩ @ «_aux_Init_Notation___macroRules_term_=__2»
                • Macro expansion
                  n + 0 = n
                  ===>
                  binrel% Eq✝ (n + 0) n
                  • n + 0 = n : Prop @ ⟨18, 31⟩†-⟨18, 40⟩† @ Lean.Elab.Term.Op.elabBinRel
                    • n + 0 = n : Prop @ ⟨18, 31⟩†-⟨18, 40⟩†
                      • n + 0 : Nat @ ⟨18, 31⟩-⟨18, 36⟩ @ «_aux_Init_Notation___macroRules_term_+__2»
                        • Macro expansion
                          n + 0
                          ===>
                          binop% HAdd.hAdd✝ n 0
                          • n + 0 : Nat @ ⟨18, 31⟩†-⟨18, 36⟩†
                            • [.] Eq✝ : none @ ⟨18, 31⟩†-⟨18, 40⟩†
                            • [.] HAdd.hAdd✝ : none @ ⟨18, 31⟩†-⟨18, 36⟩†
                            • n : Nat @ ⟨18, 31⟩-⟨18, 32⟩ @ Lean.Elab.Term.elabIdent
                              • [.] n : none @ ⟨18, 31⟩-⟨18, 32⟩
                              • n : Nat @ ⟨18, 31⟩-⟨18, 32⟩
                            • 0 : Nat @ ⟨18, 35⟩-⟨18, 36⟩ @ Lean.Elab.Term.elabNumLit
                      • n : Nat @ ⟨18, 39⟩-⟨18, 40⟩ @ Lean.Elab.Term.elabIdent
                        • [.] n : none @ ⟨18, 39⟩-⟨18, 40⟩
                        • n : Nat @ ⟨18, 39⟩-⟨18, 40⟩
              • CustomInfo(Lean.Elab.Term.AsyncBodyInfo)
                • incomplete (isBinder := true) : ∀ (n : Nat), n + 0 = n @ ⟨18, 8⟩-⟨18, 18⟩
                • n (isBinder := true) : Nat @ ⟨18, 20⟩-⟨18, 21⟩
                • CustomInfo(Lean.Elab.Term.BodyInfo)
                  • Tactic @ ⟨18, 44⟩-⟨18, 52⟩
                    (Term.byTactic "by" (Tactic.tacticSeq (Tactic.tacticSeq1Indented [(Tactic.tacticSorry "sorry")])))
                    before
                    n : Nat
                    ⊢ n + 0 = n
                    after no goals
                    • Tactic @ ⟨18, 44⟩-⟨18, 46⟩
                      "by"
                      before
                      n : Nat
                      ⊢ n + 0 = n
                      after no goals
                      • Tactic @ ⟨18, 47⟩-⟨18, 52⟩ @ Lean.Elab.Tactic.evalTacticSeq
                        (Tactic.tacticSeq (Tactic.tacticSeq1Indented [(Tactic.tacticSorry "sorry")]))
                        before
                        n : Nat
                        ⊢ n + 0 = n
                        after no goals
                        • Tactic @ ⟨18, 47⟩-⟨18, 52⟩ @ Lean.Elab.Tactic.evalTacticSeq1Indented
                          (Tactic.tacticSeq1Indented [(Tactic.tacticSorry "sorry")])
                          before
                          n : Nat
                          ⊢ n + 0 = n
                          after no goals
                          • Tactic @ ⟨18, 47⟩-⟨18, 52⟩ @ Lean.Parser.Tactic._aux_Init_Tactics___macroRules_Lean_Parser_Tactic_tacticSorry_1
                            (Tactic.tacticSorry "sorry")
                            before
                            n : Nat
                            ⊢ n + 0 = n
                            after no goals
                            • Tactic @ ⟨18, 47⟩†-⟨18, 52⟩† @ Lean.Elab.Tactic.evalExact
                              (Tactic.exact "exact" (Term.sorry "sorry"))
                              before
                              n : Nat
                              ⊢ n + 0 = n
                              after no goals
                              • sorry : n + 0 = n @ ⟨18, 47⟩†-⟨18, 52⟩† @ Lean.Elab.Term.elabSorry
                • incomplete (isBinder := true) : ∀ (n : Nat), n + 0 = n @ ⟨18, 8⟩-⟨18, 18⟩'''

                ...
           ]

        Args:
            path (str): Relative file path.
            parse (bool): Whether to parse the info trees. Parsing is experimental! Defaults to False.

        Returns:
            list: List of info trees as raw strings or parsed into structured data if `parse` is True.
        """
        # Find the lines of all "method" symbols in the document (e.g. "theorem")
        symbols = self.get_document_symbols(path)
        lines = [s["range"]["start"]["line"] for s in symbols if s["kind"] == "method"]

        if not lines:
            return []

        # Add new line before each symbol line `#info_trees in`
        changes = []
        info_trees_lines = []
        for i, line in enumerate(sorted(lines)):
            info_trees_lines.append(line + i)
            pos = [line + i, 0]
            changes.append(
                DocumentContentChange(text="#info_trees in\n", start=pos, end=pos)
            )
        self.update_file(path, changes)
        diagnostics = self.get_diagnostics(path)

        # Revert the changes to remove the added lines
        revert_changes = []
        for line in reversed(info_trees_lines):
            revert_changes.append(
                DocumentContentChange(text="", start=[line, 0], end=[line + 1, 0])
            )
        self.update_file(path, revert_changes)

        # Extract info trees from diagnostic messages
        info_trees = []
        for message in diagnostics:
            if message["severity"] == 3:
                line = message["range"]["start"]["line"]
                if line in info_trees_lines:
                    info_trees.append(message["message"])

        if parse:
            # Parse the info trees into structured data
            info_trees = [
                parse_info_tree(info_tree) for info_tree in info_trees if info_tree
            ]
        return info_trees

<<<<<<< HEAD
    def close(self, timeout: float | None = 2):
        """Close the language server client.

        Args:
            timeout (float | None, optional): Timeout in seconds. Defaults to 2.
        """
        # Close all open files in the language server
        self.close_all_files()
        return super().close(timeout)
=======
    def prepare_module_hierarchy(self, path: str) -> dict | None:
        """Prepare module hierarchy for a file.

        The :guilabel:`$/lean/prepareModuleHierarchy` method returns module information
        for a file, including its name and URI. This is the entry point for exploring
        the module hierarchy - call this first before getting imports.

        The file is automatically opened and processed to ensure import data is available.

        More information:

        - Lean Source: `Watchdog.lean\u200b\u200b\u200b\u200b\u200b\u200b\u200b <https://github.com/leanprover/lean4/blob/master/src/Lean/Server/Watchdog.lean>`_

        Example response:

        .. code-block:: python

            {
                'name': 'Mathlib.Data.List.Basic',
                'uri': 'file:///path/.lake/packages/mathlib/...',
                'data': None
            }

        Args:
            path (str): Relative file path.

        Returns:
            dict | None: Module info or None.
        """
        # Ensure file is opened and processed so imports are available
        self.get_diagnostics(path)

        with self._opened_files_lock:
            uri = self.opened_files[path].uri

        params = {"textDocument": {"uri": uri}}
        return self._send_request_sync("$/lean/prepareModuleHierarchy", params)

    def get_module_imports(self, module: dict) -> list[dict]:
        """Get all imports of a module.

        The :guilabel:`$/lean/moduleHierarchy/imports` method returns all modules
        imported by the given module (its dependencies).

        More information:

        - Lean Source: `Watchdog.lean\u200b\u200b\u200b\u200b\u200b\u200b <https://github.com/leanprover/lean4/blob/master/src/Lean/Server/Watchdog.lean>`_

        Example response:

        .. code-block:: python

            [
                {
                    'module': {'name': 'Mathlib', 'uri': 'file://...'},
                    'kind': {
                        'isPrivate': False,
                        'isAll': False,
                        'metaKind': 'nonMeta'
                    }
                }
            ]

        Note:
            Returns empty list when import data unavailable.
            Use :meth:`prepare_module_hierarchy` first to ensure file is processed.

        Args:
            module (dict): Module dict from prepare_module_hierarchy().

        Returns:
            list[dict]: List of imports.
        """
        params = {"module": module}
        result = self._send_request_sync("$/lean/moduleHierarchy/imports", params)
        return result if result is not None else []

    def get_module_imported_by(self, module: dict) -> list[dict]:
        """Get all modules that import this module (reverse dependencies).

        The :guilabel:`$/lean/moduleHierarchy/importedBy` method returns all modules
        that import the given module.

        More information:

        - Lean Source: `Watchdog.lean\u200b\u200b\u200b\u200b\u200b <https://github.com/leanprover/lean4/blob/master/src/Lean/Server/Watchdog.lean>`_

        Example response format is the same as get_module_imports().

        Note:
            Returns empty list when import data unavailable.
            Use :meth:`prepare_module_hierarchy` first to ensure file is processed.

        Args:
            module (dict): Module dict from prepare_module_hierarchy().

        Returns:
            list[dict]: List of imports in same format as get_module_imports().

        """
        params = {"module": module}
        result = self._send_request_sync("$/lean/moduleHierarchy/importedBy", params)
        return result if result is not None else []

    @experimental
    def get_widgets(self, path: str, line: int, character: int) -> list[dict]:
        """Get panel widgets at a file position.

        Panel widgets are interactive UI elements displayed in the Lean infoview,
        such as proof state visualizations, #png images, or custom widgets.

        This uses the Lean RPC method ``Lean.Widget.getWidgets``.

        Example response:

        .. code-block:: python

            [
                {
                    'id': 'widget-123',
                    'javascriptHash': 'abc123...',
                    'range': {'start': {'line': 5, 'character': 0}, ...},
                    'name?': 'ProofWidgets.HtmlDisplay',
                    'props': {'html': {...}}  # Widget-specific data
                }
            ]

        Args:
            path (str): Relative file path.
            line (int): Line number (0-indexed).
            character (int): Character number (0-indexed).

        Returns:
            list[dict]: List of widget instances at the position.
        """
        self.open_file(path)
        uri = self._local_to_uri(path)
        result = self._rpc_call(
            uri, "Lean.Widget.getWidgets", {"line": line, "character": character}, line=line, character=character
        )
        return result.get("widgets", [])

    @experimental
    def get_interactive_diagnostics(
        self,
        path: str,
        start_line: int | None = None,
        end_line: int | None = None,
        extract_widgets: bool = False,
    ) -> list[dict]:
        """Get interactive diagnostics with embedded widget data.

        Interactive diagnostics include widgets embedded in diagnostic messages,
        such as images from ``#png`` or custom error visualizations.

        This uses the Lean RPC method ``Lean.Widget.getInteractiveDiagnostics``.

        Args:
            path (str): Relative file path.
            start_line (int | None): Start line (0-indexed). If None, gets all diagnostics.
            end_line (int | None): End line (0-indexed, exclusive). If None, gets all diagnostics.
            extract_widgets (bool): If True, extract and return widget instances from
                the diagnostics instead of the full diagnostic objects. Defaults to False.

        Returns:
            list[dict]: List of interactive diagnostic objects, or list of widget
                instance dictionaries if extract_widgets is True.
        """
        self.open_file(path)
        uri = self._local_to_uri(path)

        params: dict[str, Any] = {}
        if start_line is not None and end_line is not None:
            params["lineRange"] = {"start": start_line, "end": end_line}

        result = self._rpc_call(
            uri, "Lean.Widget.getInteractiveDiagnostics", params, line=0, character=0
        )
        diagnostics = result if isinstance(result, list) else []

        if not extract_widgets:
            return diagnostics

        return [
            widget
            for diag in diagnostics
            for widget in extract_widgets_from_interactive_diag(diag)
        ]

    @experimental
    def get_widget_source(
        self, path: str, line: int, character: int, widget: dict
    ) -> dict:
        """Get the source code/data for rendering a widget.

        This retrieves the JavaScript module hash and props needed to render
        a widget instance. The widget parameter should be a widget instance
        returned from ``get_widgets`` or ``get_interactive_diagnostics``.

        This uses the Lean RPC method ``Lean.Widget.getWidgetSource``.

        Args:
            path (str): Relative file path.
            line (int): Line number (0-indexed).
            character (int): Character number (0-indexed).
            widget (dict): Widget instance with at least 'id' and 'javascriptHash' fields.

        Returns:
            dict: Widget source information including JavaScript module data.
        """
        self.open_file(path)
        uri = self._local_to_uri(path)

        # The widget needs its hash and optional props
        params = {
            "pos": {"line": line, "character": character},
            "hash": widget.get("javascriptHash", ""),
        }

        return self._rpc_call(
            uri,
            "Lean.Widget.getWidgetSource",
            params,
            line=line,
            character=character,
        )
>>>>>>> becca530
<|MERGE_RESOLUTION|>--- conflicted
+++ resolved
@@ -1180,17 +1180,6 @@
             ]
         return info_trees
 
-<<<<<<< HEAD
-    def close(self, timeout: float | None = 2):
-        """Close the language server client.
-
-        Args:
-            timeout (float | None, optional): Timeout in seconds. Defaults to 2.
-        """
-        # Close all open files in the language server
-        self.close_all_files()
-        return super().close(timeout)
-=======
     def prepare_module_hierarchy(self, path: str) -> dict | None:
         """Prepare module hierarchy for a file.
 
@@ -1416,5 +1405,4 @@
             params,
             line=line,
             character=character,
-        )
->>>>>>> becca530
+        )